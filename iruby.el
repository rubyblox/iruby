--- conflicted
+++ resolved
@@ -1,9 +1,5 @@
-<<<<<<< HEAD
 ;;; iruby.el --- Run a Ruby process in a buffer (a fork on inf-ruby)
 
-=======
-;; iruby.el --- Run a Ruby process in a buffer (a fork on inf-ruby)
->>>>>>> 88571ea8
 
 ;; Copyright (C) 1999-2008 Yukihiro Matsumoto, Nobuyoshi Nakada
 
@@ -17,11 +13,7 @@
 ;; URL: https://github.com/rubyblox/iruby
 ;; Created: 8 April 1998
 ;; Keywords: languages ruby
-<<<<<<< HEAD
 ;; Version: 3.0.3
-=======
-;; Version: 3.0.2
->>>>>>> 88571ea8
 
 ;; This program is free software: you can redistribute it and/or modify
 ;; it under the terms of the GNU General Public License as published by
@@ -141,10 +133,6 @@
   "Run Ruby process in a buffer"
   :group 'languages)
 
-<<<<<<< HEAD
-=======
-
->>>>>>> 88571ea8
 (defcustom iruby-load-file-history-limit history-length
   "File name history liimit for `iruby-load-file'.
 
@@ -176,7 +164,6 @@
   "iRuby user interface support"
   :group 'iruby)
 
-<<<<<<< HEAD
 
 (defcustom iruby-app-name "iRuby"
   "Label for iruby-minor-mode in various user interface elements.
@@ -277,8 +264,6 @@
                     :value nil))))))
 
 
-=======
->>>>>>> 88571ea8
 (defcustom iruby-show-last-output t
   "If non-nil, show results in the minibuffer after iruby-send commands"
   :type 'boolean
@@ -327,22 +312,6 @@
                            iruby-ruby-modes)))
 
 
-<<<<<<< HEAD
-=======
-
-
-;; TBD
-;; - define an eieio class for iRuby ipmlementation definitions
-;;   - define automatic custom integr. for user-editable fields of such class
-;; - integrate the same with the top-level iruby-implementations
-;;   customization option, in its custom UI and in its usage below
-;; - define one or both of the 'irb' and 'ruby' cases for IRB as
-;;   subclasses of some other
-;; - because ... UI ? and extensibility, e.g forms to evaluate
-;;   after the ruby process is initialized, e.g IRB.conf[:SAVE_HISTORY]=false
-;; - alternately, the following syntax
-
->>>>>>> 88571ea8
 (defgroup iruby-impl nil
   "Ruby implementation support for iRuby"
   :group 'iruby)
@@ -379,17 +348,10 @@
     ;; `impl-cmd-list'
     ;;
     ;; FIXME it's functionally normal, though nontrivial to document
-<<<<<<< HEAD
     ;;
     ;; NB it may not become any more trivial if trying to define any iruby
     ;; implementations with eieio classes & instances
     ;;
-=======
-    ;;
-    ;; NB it may not become any more trivial if trying to define any iruby
-    ;; implementations with eieio classes & instances
-    ;;
->>>>>>> 88571ea8
     ("ruby"
      ;; FIXME add and implement (:after_init [form]+)
      ;;  such that can be used to disable history recording in IRB/...
@@ -471,7 +433,6 @@
   :type `(choice ,@(mapcar (lambda (item) (list 'const (car item)))
                            iruby-implementations))
   :group 'iruby-impl)
-<<<<<<< HEAD
 
 
 (defun iruby-impl-props (impl)
@@ -485,28 +446,9 @@
        (error "Implementation not found; %s" impl)))))
 
 ;; (iruby-impl-props iruby-default-implementation)
-=======
->>>>>>> 88571ea8
 
 ;; (assq :command (iruby-impl-props iruby-default-implementation))
 
-<<<<<<< HEAD
-=======
-(defun iruby-impl-props (impl)
-  ;; utility function for parsing the data structures under
-  ;; iruby-implementations
-  (let ((impl-decl (assoc impl iruby-implementations)))
-    (cond
-      (impl-decl
-       (cdr impl-decl))
-      (t
-       (error "Implementation not found; %s" impl)))))
-
-;; (iruby-impl-props iruby-default-implementation)
-
-;; (assq :command (iruby-impl-props iruby-default-implementation))
-
->>>>>>> 88571ea8
 (defun iruby-build-impl-cmd (&optional impl)
   ;; parse a command specifier provided under iruby-implementations,
   ;; given an implementation name onto the same
@@ -558,17 +500,10 @@
   ;;
   ;; FIXME this custom configuration does not allow for providing an
   ;; implementation name with version suffix, independent of one of:
-<<<<<<< HEAD
   ;;
   ;; A) a complete implementation description for the versioned impl,
   ;;   under `iruby-implementations' - or
   ;;
-=======
-  ;;
-  ;; A) a complete implementation description for the versioned impl,
-  ;;   under `iruby-implementations' - or
-  ;;
->>>>>>> 88571ea8
   ;; B) a complete command string or list (absent of binding delcs,
   ;;    etc) as the `iruby-default-implementation' and independent
   ;;    to the following function - or
@@ -588,11 +523,7 @@
       ((string-match "^ruby" cmd-name)
        ;; NB ensuring that any rest-args will appear after the args for
        ;; launching irb via ruby
-<<<<<<< HEAD
        (let ((%prefix (cons cmd-name iruby-ruby-irb-args)))
-=======
-       (let ((%prefix (cons cmd-name iruby-ruby-irb-prefix)))
->>>>>>> 88571ea8
          (append %prefix (list (iruby-irb-rl-arg %prefix))
                  rest-args)))
       (t (warn "iruby-build-irb-cmd: Unknown implementation %s" name)
@@ -609,19 +540,11 @@
     (cond
       ;; IRB may modify the string that 'ruby --version' would show,
       ;; such that "3.1.0preview1" may be presented under IRB as "3.1.0.pre.1".
-<<<<<<< HEAD
       ;;
       ;; This will try to recover a version string from that syntax.
       ;;
       ;; Maintained for purpose of portability onto historic Ruby versions
       ;;
-=======
-      ;;
-      ;; This will try to recover a version string from that syntax.
-      ;;
-      ;; Maintained for purpose of portability onto historic Ruby versions
-      ;;
->>>>>>> 88571ea8
       ;; See also, the '--inf-ruby' option in recent relases of IRB
       ((version<= "1.2.0" (string-replace ".pre." "pre" (cadr fields)))
        "--nomultiline")
@@ -889,7 +812,6 @@
   ;;
   ;; The literal form must be of a format compatible onto `mode-line-format'
 
-<<<<<<< HEAD
   :lighter iruby-minor-modeline-format ;; was working ..
   ;;:lighter " i?"
   :keymap iruby-minor-mode-map)
@@ -904,17 +826,6 @@
 See also: `iruby-get-prevailing-buffer', `iruby-proc'"))
 
 (make-variable-buffer-local
-=======
-(make-variable-buffer-local
- (defvar iruby-buffer nil
-   "When set, the iruby process buffer to use for this buffer.
-
-If unset, `iruby-default-ruby-buffer' may be used.
-
-See also: `iruby-get-prevailing-buffer', `iruby-proc'"))
-
-(make-variable-buffer-local
->>>>>>> 88571ea8
  (defvar iruby-buffer-command nil "The command used to run Ruby shell"))
 
 (defvar iruby-buffer-impl-name nil "The name of the Ruby shell")
@@ -1024,38 +935,16 @@
     (concat rtn-str (substring str start))))
 
 
-<<<<<<< HEAD
 (defun iruby-previous-nonblank-output (point &optional non-current)
   "move point backwards over output fields from any blank continued
 input prompt
 
 This function provides a utility for `iruby-previous-prompt'"
-=======
-(defun output-at-point-p (point)
-  "Scan the buffer at point, to determine if point is within an output
-field. If called interactively, a message will be displayed in the
-minibuffer, such as to indicate the result.
-
-This is a debugging function and may be removed in some later release"
-  (interactive "d")
-  (let ((rslt (get-text-property point 'field)))
-    (if (interactive-p)
-        (message "%s field at point" rslt)
-      (eq rslt 'output))))
-
-
-(defun iruby-jump-to-last-nonblank-output (point)
-  "move point backwards over output fields from any blank continued
-input prompt
-
-This function provides a utility for `iruby-jump-to-last-prompt'"
->>>>>>> 88571ea8
   (interactive "d")
   (let ((at point)
         start end
         match)
     (goto-char at)
-<<<<<<< HEAD
     (when (setq match (text-property-search-backward 'field 'output t non-current))
       (goto-char at) ;; reset after the property search moved point
       (setq start (prop-match-beginning match)
@@ -1173,100 +1062,11 @@
          (iruby-next-nonblank-output start t))
         (t
          (goto-char end))))))
-=======
-    (when (setq match (text-property-search-backward 'field 'output t))
-      (goto-char at) ;; reset after the property search moved point
-      (setq start (prop-match-beginning match))
-      (setq end (prop-match-end match))
-      (when (string-whitespace-p (buffer-substring-no-properties start end))
-        (iruby-jump-to-last-nonblank-output start)))))
-
-(defun iruby-jump-to-last-prompt (point)
-  "If POINT is within an input area, move point to the end of the
-previous prompt preceding POINT, similarly to the beginning of the
-input area.
-
-If POINT is not within an input area, point will be moved into the
-previous input area, then moved to the end of the previous prompt.
-
-This function assumes that the irb prompt is configured to not display
-additional printable text during continued input, such as with the inf
-ruby prompt under irb.
-
-See also: `iruby-jump-to-input-end', `iruby-input-at-point'"
-  (interactive "d")
-  (let ((at point)
-        (start point)
-        (end point)
-        match)
-
-    (unless (null (get-text-property at 'field))
-      ;; scan backwards until the previous input field,
-      ;; such that may be assumed to have a 'field'
-      ;; text property of nil
-      (cl-do ((%at at (1- %at)))
-             ((or (zerop %at)
-                  (null (get-text-property %at 'field)))
-              (unless (zerop at)
-                (setq at %at))))
-      ;; NB this is subsequent of the cl-do expr
-      (goto-char at))
-
-    ;; scan backwards over any continued input prompts,
-    ;; such that may have a text property value of
-    ;; 'output' for the 'field' property, though not
-    ;; reprsented as printable characters in the buffer.
-    ;; i.e beginning at an input field, those previous
-    ;; 'output' fields - if in fact represented as such,
-    ;; outside of a text property search - would be
-    ;; comprised entirely of whitespace. The primary
-    ;; prompt string would be assumed to be non-blank.
-    (iruby-jump-to-last-nonblank-output at)
-
-    (when (setq match
-                (text-property-search-backward 'field 'output t))
-      ;; move point to the end of the previous prompt string,
-      ;; assumed to be located as the first 'output' field before
-      ;; any subsequent input field
-      (goto-char (prop-match-end match)))))
-
-
-(defun iruby-jump-to-input-end (point)
-  "If POINT is within an input area, move point to the end of the input
-area.
-
-This function assumes that the irb prompt is configured to not display
-additional printable text during continued input.
-
-See also: `iruby-jump-to-last-prompt', `iruby-input-at-point'"
-  ;; FIXME does not move point into an input area - that functionality
-  ;; was not needed for how this is used in  `iruby-input-at-point'
-  ;; and subsequently, `iruby-get-old-input'
-  (interactive "d")
-  (let*((at point)
-        (start at)
-        (end at)
-        expr match)
-
-    (goto-char at)
-
-    (when (setq match (text-property-search-forward 'field 'output t))
-      (goto-char at) ;; reset after the property search moved point
-      (setq start (prop-match-beginning match))
-      (setq end (prop-match-end match))
-      (when (string-whitespace-p (buffer-substring-no-properties start end))
-        (iruby-jump-to-input-end end)))
-
-    (when (setq match
-                (text-property-search-forward 'field 'output t))
-      (goto-char (1- (prop-match-beginning match))))))
->>>>>>> 88571ea8
 
 
 (defun iruby-input-at-point (point)
   "Retrieve any input at point
 
-<<<<<<< HEAD
 See also: `iruby-previous-input-start', `iruby-previous-input-end',
 `iruby-get-old-input'"
   ;;
@@ -1393,120 +1193,6 @@
 ;;
 ;; -----
 ;;
-=======
-See also: `iruby-jump-to-last-prompt', `iruby-jump-to-input-end',
-`iruby-get-old-input'"
-  ;; (interactive "d")
-  (save-excursion
-    (save-restriction
-      (let* ((at (point))
-             (field (get-text-property at 'field))
-             start end match expr)
-
-        (cond
-          ((eq field 'output)
-           (when (setq match (text-property-search-forward 'field 'output t t))
-             (goto-char (prop-match-beginning match))))
-          (t
-           (when (setq match (text-property-search-backward 'field 'output t))
-             (goto-char (prop-match-end match)))))
-
-        (iruby-jump-to-last-prompt (point))
-
-        (setq start (point))
-
-        (iruby-jump-to-input-end start)
-
-        (setq end (point))
-
-        (setq expr (buffer-substring-no-properties start end))
-        ;; (when (interactive-p)
-        ;;   (message "Input: %S" expr))
-        expr
-        ))))
-
-(defun iruby-get-old-input ()
-  "Return a string from some previous section of input history
-in an iruby process buffer
-
-This function is used for iruby process buffers as the value
-of `comint-get-old-input'. Thus, this function may be used by
-`comint-previous-input', and as such, may be used by
-`comint-send-input', to determine some section of earlier
-input to re-use under a certain condition of `point`.
-
-This function may be called as when `point' is located
-somewhere before the most recent `process-mark' in the
-process buffer, such as when the user has activated
-`comint-send-input' with `point' positioned somewhere
-earlier in the input history.
-
-Generally, `comint-send-input'  would be activated with
-the carriage return key, in an iruby process buffer.
-
-In summary, this function is a part of the automation for
-`comint-send-input' in iruby process buffers.
-
-This function assumes that the irb prompt is configured
-to display a single non-blank region of text on each initial
-input line, with no additional non-blank text displayed for
-any line of continued input. This would be the configuration
-of the irb prompt as available with the shell command
-
-  irb --inf-ruby-mode
-
-See also: `iruby-jump-to-process-mark',
-`iruby-forward-output', `iruby-jump-to-last-prompt',
-`iruby-jump-to-input-end', `iruby-get-input-at-point'"
-
-  (save-excursion
-    (save-restriction
-      (let* ((at (point))
-             (at-field  (get-text-property at 'field))
-             start end next-end match expr)
-
-        (cond
-          ((eq at-field 'output)
-           ;;; (warn "At output")
-           ;; move point to the end of the output field,
-           ;; e.g to the end of the prompt string
-           (setq match
-                 (text-property-search-forward 'field 'output t))
-           (when match
-             (goto-char (prop-match-end match))))
-          ((eq at-field 'boundary)
-           ;;; (warn "At boundary")
-           ;; point is at the end of an input line
-           ;;
-           ;; move point to the end of the previous output
-           (setq match
-                 (text-property-search-backward 'field 'output t))
-           (when match
-             (goto-char (prop-match-end match))))
-          (t ;; point is within an input region
-           ))
-
-        ;; for debugging:
-        ;; (setq expr (iruby-input-at-point (point)))
-        ;; expr
-
-        ;; general usage:
-        (iruby-input-at-point (point))
-        ))))
-
-(defun iruby-forward-output ()
-  "Move point to the beginning of the next output section in the current
-buffer. The output section may represent a prompt, a backtrace, a
-printed representation of some previous evaluation, or any other output
-displayed to the buffer by the ruby process.
-
-See also: `iruby-jump-to-process-mark', `iruby-jump-to-last-output'"
-  (interactive)
-  (let ((match ;; NB the search may move point:
-         (text-property-search-forward 'field 'output t t)))
-    (when match
-      (goto-char (prop-match-beginning match)))))
->>>>>>> 88571ea8
 
 (defun iruby-buffer-in-directory (dir)
   (setq dir (expand-file-name dir))
@@ -1547,7 +1233,6 @@
 
 
 (defun iruby-get-prevailing-buffer (&optional no-filter-live)
-<<<<<<< HEAD
   "Return the active iRuby process buffer
 
 This function performs the following checks, in squence,
@@ -1562,18 +1247,13 @@
 If `no-filter-live' is non-nil, then the iRuby process for the
 first matched buffer must not be a closed process. Otherwise,
 a buffer may match whether or not the iRuby process is running"
-=======
->>>>>>> 88571ea8
   ;; NB This is a utility function, used in:
   ;; - `run-iruby'
   ;; - `iruby-proc'
   ;;    thence, in `iruby-send-region' ...
-<<<<<<< HEAD
   ;;
   ;; This function provides an alternate implementation after the
   ;; original `inf-ruby-buffer' function
-=======
->>>>>>> 88571ea8
   (cl-flet ((check-buffer (buffer)
               (when buffer
                 (if no-filter-live
@@ -1693,25 +1373,15 @@
 positioned at the start of the line representing the last prompt
 displayed.
 
-<<<<<<< HEAD
 See also: `iruby-jump-to-process-mark', `iruby-previous-input-start',
 `iruby-previous-input-end', `iruby-show-last-output'"
-=======
-See also: `iruby-jump-to-process-mark', `iruby-jump-to-last-prompt',
-`iruby-jump-to-input-end', `iruby-show-last-output'"
->>>>>>> 88571ea8
   (interactive)
   ;; NB this may generally reach the same point as the value of
   ;; `comint-last-output-start', albeit independent of some
   ;; automation in how the latter variable is set.
   ;;
-<<<<<<< HEAD
   ;; NB this differs in relation to `iruby-previous-input-start'
   ;; and `iruby-previous-input-end' in that those functions will
-=======
-  ;; NB this differs in relation to `iruby-jump-to-last-prompt'
-  ;; and `iruby-jump-to-input-end' in that those functions will
->>>>>>> 88571ea8
   ;; utilize text properties typically set by comint, for the comint
   ;; configuration in an iruby process buffer. Those functions were
   ;; produced originally as utilities for `iruby-get-old-input'. The
@@ -1792,19 +1462,11 @@
       )))
 
 
-<<<<<<< HEAD
 (defun iruby-process-impl (whence)
   (iruby-buffer-short-name
    (etypecase whence
      (process (iruby-process-buffer whence))
      (buffer whence))))
-=======
-(defun iruby-process-impl (proc)
-  (with-current-buffer (iruby-process-buffer proc)
-    (or iruby-buffer-impl-name
-        (error "No implementation name found for process %S" proc))))
-
->>>>>>> 88571ea8
 
 (defun iruby-buffer-short-name (whence)
   (cl-block self
@@ -1861,7 +1523,6 @@
      ;; only one process registered
      (caar iruby-process-buffers))))
 
-<<<<<<< HEAD
 (defun iruby-read-process-interactive (&optional prompt require-live)
   (list (if current-prefix-arg
             (iruby-read-process prompt require-live)
@@ -1876,27 +1537,14 @@
 If called interactively, the default Ruby process will be used unless
 called with an interactive prefix argument, in which case the user will
 be queried to select a process to switch to.
-=======
-;; (iruby-read-process)
-
-(defun iruby-switch-to-process (process)
-  "If the iRuby process buffer denoted by `process' is displayed in
-a buffer on the current frame, then switch to that buffer, else switch
-to the iRuby process buffer, using the selected window.
->>>>>>> 88571ea8
 
 See also:
 `iruby-switch-to-process-other-window'
 `iruby-switch-to-process-other-frame'"
-<<<<<<< HEAD
   (interactive (iruby-read-process-interactive  "Switch to iRuby Process:"))
   (let ((buff (etypecase process
                 (process (iruby-process-buffer process))
                 (buffer process)))
-=======
-  (interactive (list (iruby-read-process "Switch to iRuby Process: ")))
-  (let ((buff (iruby-process-buffer process))
->>>>>>> 88571ea8
         (frame (selected-frame))
         window)
     (cl-block window-found
@@ -2135,27 +1783,17 @@
 
 This function may be called interactively"
   (interactive
-<<<<<<< HEAD
    (iruby-read-process-interactive "Restart iRuby process: "))
-=======
-   (list (if (or current-prefix-arg (null iruby-buffer))
-             (iruby-read-process "Restart iRuby process: ")
-           (iruby-buffer-process (iruby-get-prevailing-buffer t)))))
->>>>>>> 88571ea8
   (let ((buff (iruby-process-buffer process))
         (elt (assq process iruby-process-buffers)))
     (with-current-buffer buff
       (let ((cmd (process-command process))
-<<<<<<< HEAD
             (impl iruby-buffer-impl-name)
             (locals (buffer-local-variables buff))
-=======
->>>>>>> 88571ea8
             newbuff proc)
         (iruby-close-process process)
         ;; update the entry in iruby-process-buffers
         ;; and return the emacs process object
-<<<<<<< HEAD
         (setq nextbuff
               (comint-exec buff (process-name process)
                            (car cmd) nil (cdr cmd))
@@ -2165,14 +1803,6 @@
         (setf (car elt) proc)))))
 
 ;; (symbol-plist 'enable-multibyte-characters)
-=======
-        (setq newbuff
-              (comint-exec buff (process-name process)
-                           (car cmd) nil (cdr cmd))
-              proc (get-buffer-process newbuff))
-        (setf (car elt) proc)
-        ))))
->>>>>>> 88571ea8
 
 
 (defun iruby-configure-syntax-table (&optional buff mode)
@@ -2190,20 +1820,12 @@
   process buffer.
 - The value of `iruby-ruby-syntax' will be used as `mode', if `mode' is
   nil or if this function is called interactively"
-<<<<<<< HEAD
   ;;
   ;; NB called from `iruby-mode', generic to any ruby implementation
   ;;
   (interactive (cons iruby-ruby-syntax
                      (iruby-read-process-interactive
                       "Configure syntax table for iRuby buffer: " t)))
-=======
-  (interactive (list iruby-ruby-syntax
-                     (if current-prefix-arg
-                         (iruby-read-process
-                          "Configure syntax table for iRuby buffer: ")
-                       (iruby-get-prevailing-buffer t))))
->>>>>>> 88571ea8
     (let* ((mode (or mode iruby-ruby-syntax))
            (mode-inf (or (assoc mode iruby-ruby-modes)
                          (error "not found in iruby-ruby-modes: %S" mode)))
@@ -2211,11 +1833,7 @@
                        (error "Found no iRuby buffers"))))
       (cond
         (mode-inf
-<<<<<<< HEAD
          (cl-destructuring-bind (name feature table-var) mode-inf
-=======
-         (destructuring-bind (name feature table-var) mode-inf
->>>>>>> 88571ea8
            (with-current-buffer buffer
              (require feature)
              ;; TBD integrating mode-specific font lock keywords w/
@@ -2258,40 +1876,15 @@
         (setq process-environment (remove pager process-environment)))
       (setq process-environment (cons cat-pager process-environment)))
 
-<<<<<<< HEAD
     (setq buffer
           (apply 'make-comint-in-buffer
                  name buffer-name
                  (car commandlist) nil (cdr commandlist))
           process (get-buffer-process buffer))
-=======
-
-    ;; FIXME comint (??) is removing tabs on input heredocs and other
-    ;; expressions, such as to concatenate the expression as read by ruby
-    ;;
-    ;; - (??) may use 'comint-accumulate' + `comint-send-input`
-    ;;   in heredoc sections and other multiline input
-    ;;
-    ;; - TBD how to handle the case of the tabs being removed with no
-    ;;    whitespace substitution for single-line text (not only
-    ;;    heredocs or defs)
-    ;;
-    ;; e.g  with "\t" being a literal tab character on input,
-    ;; "def a;\tend" is read as "def a;end"
-    ;;
-
-    (setq buffer
-          (apply 'make-comint-in-buffer
-                 name buffer-name
-                 (car commandlist) nil (cdr commandlist)))
-
-    (setq process (get-buffer-process buffer))
->>>>>>> 88571ea8
     (set-process-sentinel process 'iruby-process-sentinel)
     (iruby-add-process-buffer process buffer)
 
     (set-buffer buffer)
-<<<<<<< HEAD
     (iruby-mode) ;; may reset any buffer-local variables
     (setq iruby-buffer-impl-name name)
     (iruby-initialize-buffer-for name)
@@ -2303,36 +1896,6 @@
     ))
 
 
-=======
-    (iruby-mode)
-    (setq iruby-buffer-impl-name name
-          iruby-buffer-command command
-          iruby-impl-binding-expr (ignore-errors
-                                    (iruby-get-impl-binding-expr name))
-          iruby-impl-completion-expr (ignore-errors
-                                       (iruby-get-impl-completion-expr name)))
-
-    (unless (boundp 'desktop-save-buffer)
-      (make-variable-buffer-local
-       ;; ensure the variable is defined as buffer-local,
-       ;; so that this does not become a global default value
-       ;; once desktop.el is loaded
-       (defvar desktop-save-buffer nil
-         "Buffer-local configuration for `desktop-save'
-
-This variable is normally initialized by the Emacs desktop library,
-unless that feature is not available")))
-
-    (setq desktop-save-buffer 'iruby-desktop-misc-data)
-
-    (iruby-remember-ruby-buffer buffer)
-
-    ;; NB this returns a buffer object
-    (iruby-switch-to-process (get-buffer-process buffer))
-    ))
-
-
->>>>>>> 88571ea8
 (defun run-iruby-or-pop-to-buffer (command &optional name buffer always)
   ;; NB used in
   ;; - `run-iruby'
@@ -2377,16 +1940,11 @@
 
 This function may return nil, or a cons whose CAR and CDR represent the
 bounds of a thing at point of type `kind', in the current buffer"
-<<<<<<< HEAD
   (let* ((bounds (bounds-of-thing-at-point kind))
-=======
-  (let* ((bounds (bounds-of-thing-at-point 'sexp))
->>>>>>> 88571ea8
          (second (cdr bounds)))
     (when (consp second)
       (setf (cdr bounds) (car second)))
     bounds))
-<<<<<<< HEAD
 
 
 (defun iruby-send-string (proc str &optional file line)
@@ -2409,35 +1967,10 @@
  `iruby-show-last-output'"
   (let ((term (format iruby-send-terminator (random)
                       (car (time-convert nil t)))))
-=======
-
-
-(defun iruby-send-string (proc str &optional file line)
-  "Send the provided string for evaluation as a ruby expression
-in the ruby process buffer.
-
-FILE and LINE, if non-nil, will be provided respectively as the
-file and line number values for source locations under 'eval' in
-the ruby process.
-
-If FILE is nil, the string value \"(Unknown)\" will be used. The
-effective FILE value will then be provided to the Ruby process
-within single quotes.
-
-LINE, if non-nil, must represent an integer value. If LINE
-is nil, the value zero will be used.
-
-See also:
- `iruby-send-region',`iruby-send-definition',`iruby-send-block'
- `iruby-show-last-output'"
-  (let* ((term (apply 'format iruby-send-terminator
-                      (random) (current-time))))
->>>>>>> 88571ea8
     (save-excursion
       (save-restriction
         (let ((m (process-mark proc))
               (hdr
-<<<<<<< HEAD
                ;; NB reuse 'term' as a header/footer marker for the
                ;; reply, and a key onto a callback form in `iruby-preoutput-filter'
                (format "eval <<'%s', %s , '%s', 0x%x;\n"
@@ -2447,14 +1980,6 @@
                        (or line 0)))
               (tlr
                (concat "\n" term "\n; puts \n")))
-=======
-               (format "eval <<'%s', %s , '%s', %d;\n"
-                       term iruby-impl-binding-expr
-                       (or file "(Unknown)")
-                       (or line 0)))
-              (tlr
-               (concat "\n" term "\n")))
->>>>>>> 88571ea8
           (set-buffer (marker-buffer m))
           (goto-char m)
           (insert "\n")
@@ -2509,26 +2034,13 @@
 This function should be called with a ruby process buffer as
 the current buffer.
 
-<<<<<<< HEAD
 This is a hook function used with `comint-preoutput-filter-functions'
 in `iruby-mode' buffers"
-=======
-This is a hook function for `comint-preoutput-filter-functions'"
->>>>>>> 88571ea8
   ;; NB The string may include any prompt text,
   ;; generally as the last line in the string
     (cond
       ((null iruby-last-process-mark-point)
-<<<<<<< HEAD
        ;; reached when handling the first line of output
-=======
-       ;; reached for the first line of output,
-       ;; such that would typically contain only
-       ;; the prompt string
-       ;;
-       ;; FIXME this assumes that not any errors
-       ;; have occurred errors during irb init
->>>>>>> 88571ea8
        (setq iruby-last-process-mark-point
              (length string)))
       (t
@@ -2594,20 +2106,11 @@
    (let ((st (point))
          (end (condition-case nil
                   (mark)
-<<<<<<< HEAD
                 (mark-inactive (point-max)))))
      (list* st end nil nil (iruby-read-process-interactive
                             "Send region to Ruby" t))))
  (let ((proc (or process (iruby-proc))))
 
-=======
-                (mark-inactive (point-max))))
-         (proc (if current-prefix-arg
-                   (iruby-read-process "Send region to Ruby" t)
-                 (iruby-proc))))
-     (list st end nil nil proc)))
- (let ((proc (or process (iruby-proc))))
->>>>>>> 88571ea8
     (save-excursion
       (save-restriction
         (iruby-send-string proc (buffer-substring-no-properties start end)
@@ -2695,7 +2198,6 @@
       (save-mark-and-excursion
         (save-restriction
           (let* ((buffer-end (point-max))
-<<<<<<< HEAD
                  (prompt-end
                   (progn (iruby-previous-input-start buffer-end)
                          (point))))
@@ -2717,32 +2219,12 @@
 
 If point is within an expression, this will send the expression up to
 its last point, as determined by `(bounds-of-thing-at-point thing)'
-=======
-                 (prompt-end (iruby-jump-to-last-prompt buffer-end)))
-            (unless (= prompt-end buffer-end)
-              (setq iruby-pending-input
-                    (buffer-substring prompt-end buffer-end))
-              (delete-region prompt-end buffer-end))
-            (point)))))))
-
-
-(defun iruby-send-last-sexp (point)
-  "Send the previous sexp at `point' to the inferior Ruby process.
-The expression will be sent as new input in the process' comint buffer.
-
-If point is within an expression, this will send the expression up to
-its last point, as determined by `(bounds-of-thing-at-point 'sexp)'
->>>>>>> 88571ea8
 
 If an expression was being input in the comint buffer before this
 function, the expression will be in effect moved to the new prompt
 displayed after the evaluation has returned."
-<<<<<<< HEAD
   ;; FIXME this does not handle partial input that has already been
   ;; partially sent
-=======
-  (interactive "d")
->>>>>>> 88571ea8
   (save-mark-and-excursion
       (let ((min (point-min))
             (cur point)
@@ -2752,11 +2234,7 @@
            ;; ensure that there are bounds for an expression at point,
            ;; walking backwards by each character in the buffer,
            (cond
-<<<<<<< HEAD
              ((setq bounds (iruby-bounds-of-thing thing))
-=======
-             ((setq bounds (iruby-bounds-of-thing 'sexp))
->>>>>>> 88571ea8
               ;; found an expr
               (cl-return))
              ((= cur min) ;; beginning of buffer
@@ -2767,11 +2245,7 @@
               (setq cur (point)))))
         ;; send the substring for the expression,
         ;; ensuring that any pending input is stored
-<<<<<<< HEAD
         (cl-destructuring-bind (start . end) bounds
-=======
-        (destructuring-bind (start . end) bounds
->>>>>>> 88571ea8
           (let ((str (buffer-substring-no-properties start end))
                 (buff (iruby-get-prevailing-buffer)))
             (with-current-buffer buff
@@ -2779,7 +2253,6 @@
               (insert str)
               (comint-send-input)))))))
 
-<<<<<<< HEAD
 (defun iruby-send-last-sexp (point)
   (interactive "d")
   (iruby-send-last-thing 'sexp point))
@@ -2787,8 +2260,6 @@
 (defun iruby-send-last-definition (point)
   (interactive "d")
   (iruby-send-last-thing 'defun point))
-=======
->>>>>>> 88571ea8
 
 (defun iruby-send-block (point)
   "Send the current block at POINT to the inferior Ruby process."
@@ -2829,28 +2300,18 @@
       (error "Found no iRuby process")))
   (when eob-p
     (push-mark)
-<<<<<<< HEAD
     (iruby-previous-input-start (point-max))))
 
 
 (defun iruby-switch-to-default-buffer ()
   "Switch to the default Ruby buffer.
-=======
-    (goto-char (point-max))
-    (iruby-jump-to-last-prompt)))
-
->>>>>>> 88571ea8
 
 See also: `iruby-use-process', `iruby-switch-to-process'"
   (interactive)
   (if (and iruby-default-ruby-buffer
            (buffer-live-p iruby-default-ruby-buffer))
       (pop-to-buffer iruby-default-ruby-buffer)
-<<<<<<< HEAD
     (message "Default Ruby buffer is unavailable")))
-=======
-    (message "Last Ruby buffer is unavailable")))
->>>>>>> 88571ea8
 
 
 (defun iruby-send-region-and-go (start end)
@@ -2902,27 +2363,17 @@
                  (equal comint-src (car iruby-load-file-history)))
        (add-to-history 'iruby-load-file-history comint-src
                        iruby-load-file-history-limit))
-<<<<<<< HEAD
      (cons (car comint-src)
            (iruby-read-process-interactive "Load file in ruby"))))
-=======
-     (list (car comint-src)
-           (if current-prefix-arg
-               (iruby-read-process "Load file in ruby")
-             (iruby-proc)))))
->>>>>>> 88571ea8
   (comint-check-source file-name) ; Check to see if buffer needs saved.
   (let ((file (expand-file-name file-name))
         (proc (or process (iruby-proc))))
     (with-temp-buffer
-<<<<<<< HEAD
       ;; FIXME move  the "loading" message into an output callback.
       ;; or use a fontified insert call in the buffer, here
       ;;
       ;; when specified here, it simply adds another line of input
       ;; to the external process
-=======
->>>>>>> 88571ea8
       (insert (format "STDERR.puts(%%q(## loading %s));" file))
       (insert (format "load(%%q(%s));" (iruby-escape-single-quoted file)))
       (iruby-send-region (point-min) (point-max) nil nil proc))))
@@ -3473,11 +2924,8 @@
   "If the current buffer has a non-nil value of `iruby-buffer' and is
 not an `iruby-mode' buffer, return the buffer's current buffer name.
 
-<<<<<<< HEAD
 This function is used for iRuby desktop support.
 
-=======
->>>>>>> 88571ea8
 See also: `iruby-mapped-buffer-name'"
   (unless (or (eq major-mode 'iruby-mode)
               (null iruby-buffer))
@@ -3488,11 +2936,8 @@
 `iruby-mapped-buffer-name' in the current buffer, using the value of
 `stored'
 
-<<<<<<< HEAD
 This function is used for iRuby desktop support.
 
-=======
->>>>>>> 88571ea8
 See also: `iruby-mapped-buffer-name'"
   (when stored
     (setq iruby-mapped-buffer-name stored)))
@@ -3537,7 +2982,6 @@
 under the global `desktop-buffer-mode-handlers' list.
 
 See also: `iruby-ensure-desktop-support'; `iruby-desktop-misc-data'"
-<<<<<<< HEAD
   (let* ((cmd (or (cdr (assq 'iruby-buffer-command desktop-buffer-locals))
                   (cdr (assq :cmd data))
                   (progn
@@ -3552,14 +2996,6 @@
                   (progn
                     (warn "No implementation stored for %s" name)
                     (file-name-nondiredtory cmd))))
-=======
-  (let ((cmd (or (cdr (assq 'iruby-buffer-command desktop-buffer-locals))
-                 (cdr (assq :cmd data))
-                 (progn
-                   (warn "no iruby-buffer-command saved in desktop data for %s. \
-Using current defaults for %s" name iruby-default-implementation )
-                   (iruby-build-impl-cmd iruby-default-implementation))))
->>>>>>> 88571ea8
         (dir (or (cdr (assq 'default-directory desktop-buffer-locals))
                  (cdr (assq :dir data))
                  default-directory))
@@ -3583,11 +3019,7 @@
       ;; is called, to some side effect as such? or may it be a side
       ;; effect of with-temp-buffer?
       (setq default-directory dir)
-<<<<<<< HEAD
       (let* ((procbuff (run-iruby-new cmd impl))
-=======
-      (let* ((procbuff (run-iruby-new cmd (iruby-buffer-short-name name)))
->>>>>>> 88571ea8
              (proc (get-buffer-process procbuff))
              (exp-dir (expand-file-name dir)))
         (when mapped
@@ -3597,12 +3029,6 @@
             ;; from `desktop-after-read-hook'
             (setq iruby-mapped-source-buffers mapped)))
         (when default-p
-<<<<<<< HEAD
-=======
-          ;; FIXME this needs to be set local to the buffer,
-          ;; then catch from `iruby-map-desktop-process-buffers'
-          ;; to prevent it being overridden for some later ruby buffer
->>>>>>> 88571ea8
           (push '(:default-p . t)  iruby-mapped-misc-data))
         (iruby-send-string proc
                            (format "puts(%%q(# iRuby chdir to %s))" dir))
@@ -3622,11 +3048,8 @@
 
 This function returns an associative list representing a mapping for
 the following values in the current iruby-mode buffer:
-<<<<<<< HEAD
 - :impl => `iruby-buffer-impl-name', needed for later restoring
    any implementation-specific bindings under `iruby-initialize-buffer-for'
-=======
->>>>>>> 88571ea8
 - :cmd => `iruby-buffer-command' i.e for the original process
 - :dir => `default-directory' for the buffer, in Emacs
 - :mapped => list of buffer names, for buffers where `iruby-buffer' has
@@ -3653,12 +3076,8 @@
                   (cdr last-mapped) new-last
                   last-mapped new-last)))))
 
-<<<<<<< HEAD
     (append (list (cons :impl iruby-buffer-impl-name)
                   (cons :cmd iruby-buffer-command)
-=======
-    (append (list (cons :cmd iruby-buffer-command)
->>>>>>> 88571ea8
                   (cons :dir default-directory)
                   (cons :mapped (cdr mapped)))
             ;; optional data
